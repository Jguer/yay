# This file is in the public domain.

_arch_compgen() {
  local i r
  COMPREPLY=($(compgen -W '$*' -- "$cur"))
  for ((i = 1; i < ${#COMP_WORDS[@]} - 1; i++)); do
    for r in ${!COMPREPLY[@]}; do
      if [[ ${COMP_WORDS[i]} == ${COMPREPLY[r]} ]]; then
        unset 'COMPREPLY[r]'
        break
      fi
    done
  done
}

_arch_ptr2comp() {
  local list= x y
  for x; do
    for y in '0 --' '1 -'; do
      eval 'set -- ${'$x'[${y% *}]}'
      list+=\ ${@/#/${y#* }}
    done
  done
  _arch_compgen $list
}

_arch_incomp() {
  local r="[[:space:]]-(-${1#* }[[:space:]]|[[:alnum:]_]*${1% *})"
  [[ $COMP_LINE =~ $r ]]
}

_pacman_pkg() {
  _arch_compgen "$(
    if [[ $2 ]]; then
      \pacman -$1 2>/dev/null | \cut -d' ' -f1 | \sort -u
    else
      \pacman -$1 2>/dev/null
    fi
  )"
}

_yay_pkg() {
  [ -z "$cur" ] && _pacman_pkg Slq && return
  _arch_compgen "$(yay -Pc)"
}

_pacman_repo_list() {
  _arch_compgen "$(pacman-conf --repo-list)"
}

_yay() {
  compopt -o default
  local common core cur database files prev query remove sync upgrade o
  local yays show getpkgbuild web
  local cur prev words cword

  _init_completion || return
  database=('asdeps asexplicit')
  files=('list machinereadable refresh regex' 'l x y')
  query=('changelog check deps explicit file foreign groups info list native owns
          search unrequired upgrades' 'c e g i k l m n o p s t u')
  remove=('cascade dbonly nodeps assume-installed nosave print recursive unneeded' 'c n p s u')
  sync=('asdeps asexplicit clean dbonly downloadonly overwrite groups ignore ignoregroup
         info list needed nodeps assume-installed print refresh recursive search sysupgrade aur repo'
    'c g i l p s u w y a N')
  upgrade=('asdeps asexplicit overwrite needed nodeps assume-installed print recursive' 'p')
  core=('database files help query remove sync upgrade version' 'D F Q R S U V h')

  ##yay stuff
  common=('arch cachedir color config confirm dbpath debug gpgdir help hookdir logfile
          noconfirm noprogressbar noscriptlet quiet root verbose
          makepkg pacman git gpg gpgflags config requestsplitn sudoloop
          redownload noredownload redownloadall rebuild rebuildall rebuildtree norebuild sortby
<<<<<<< HEAD
          singlelineresults doublelineresults showpackageurls answerclean answerdiff answeredit answerupgrade noanswerclean noanswerdiff
          noansweredit noanswerupgrade cleanmenu diffmenu editmenu cleanafter nocleanafter keepsrc
          nocleanmenu nodiffmenu provides noprovides pgpfetch nopgpfetch
          useask nouseask combinedupgrade nocombinedupgrade aur repo makepkgconf
=======
          singlelineresults doublelineresults answerclean answerdiff answeredit answerupgrade noanswerclean noanswerdiff
          noansweredit noanswerupgrade cleanmenu diffmenu editmenu cleanafter keepsrc
          provides pgpfetch
          useask combinedupgrade aur repo makepkgconf
>>>>>>> 836fc592
          nomakepkgconf askremovemake askyesremovemake removemake noremovemake completioninterval aururl aurrpcurl
          searchby batchinstall'
    'b d h q r v')
  yays=('clean gendb' 'c')
  show=('complete defaultconfig currentconfig stats news' 'c d g s w')
  getpkgbuild=('force print' 'f p')
  web=('vote unvote' 'v u')

  for o in 'D database' 'F files' 'Q query' 'R remove' 'S sync' 'U upgrade' 'Y yays' 'P show' 'G getpkgbuild' 'W web'; do
    _arch_incomp "$o" && break
  done

  if [[ $? != 0 ]]; then
    _arch_ptr2comp core
  elif [[ ! $prev =~ ^-[[:alnum:]_]*[Vbhr] && ! $prev == --@(cachedir|color|config|dbpath|help|hookdir|gpgdir|logfile|root|version) ]]; then
    [[ $cur == -* ]] && _arch_ptr2comp ${o#* } common ||
      case ${o% *} in
      D | R)
        _pacman_pkg Qq
        ;;
      F)
        { _arch_incomp 'l list' && _pacman_pkg Slq; } ||
          _arch_incomp 'o owns' ||
          compopt +o default
        ;;
      Q)
        { _arch_incomp 'g groups' && _pacman_pkg Qg sort; } ||
          { _arch_incomp 'p file' && _pacman_file; } ||
          { _arch_incomp 's search' && compopt +o default; } ||
          { _arch_incomp 'u upgrades' && compopt +o default; } ||
          _arch_incomp 'o owns' ||
          _pacman_pkg Qq
        ;;
      S)
        { _arch_incomp 'g groups' && _pacman_pkg Sg; } ||
          { _arch_incomp 'l list' && _pacman_repo_list; } ||
          { _arch_incomp 's search' && compopt +o default; } ||
          _yay_pkg
        ;;
      U)
        _pacman_file
        ;;
      G)
        _yay_pkg
        ;;
      W)
        _yay_pkg
        ;;
      esac
  fi
  true
}

_pacman_file() {
  compopt -o filenames
  _filedir 'pkg.*'
}

complete -F _yay yay

# ex:et ts=2 sw=2 ft=sh<|MERGE_RESOLUTION|>--- conflicted
+++ resolved
@@ -71,17 +71,10 @@
           noconfirm noprogressbar noscriptlet quiet root verbose
           makepkg pacman git gpg gpgflags config requestsplitn sudoloop
           redownload noredownload redownloadall rebuild rebuildall rebuildtree norebuild sortby
-<<<<<<< HEAD
           singlelineresults doublelineresults showpackageurls answerclean answerdiff answeredit answerupgrade noanswerclean noanswerdiff
-          noansweredit noanswerupgrade cleanmenu diffmenu editmenu cleanafter nocleanafter keepsrc
-          nocleanmenu nodiffmenu provides noprovides pgpfetch nopgpfetch
-          useask nouseask combinedupgrade nocombinedupgrade aur repo makepkgconf
-=======
-          singlelineresults doublelineresults answerclean answerdiff answeredit answerupgrade noanswerclean noanswerdiff
           noansweredit noanswerupgrade cleanmenu diffmenu editmenu cleanafter keepsrc
           provides pgpfetch
           useask combinedupgrade aur repo makepkgconf
->>>>>>> 836fc592
           nomakepkgconf askremovemake askyesremovemake removemake noremovemake completioninterval aururl aurrpcurl
           searchby batchinstall'
     'b d h q r v')
