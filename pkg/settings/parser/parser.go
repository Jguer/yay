--- conflicted
+++ resolved
@@ -438,12 +438,8 @@
 	case "defaultconfig":
 	case "singlelineresults":
 	case "doublelineresults":
-<<<<<<< HEAD
-	case "separatesources", "noseparatesources":
+	case "separatesources":
 	case "showpackageurls":
-=======
-	case "separatesources":
->>>>>>> 836fc592
 	default:
 		return false
 	}
