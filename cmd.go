--- conflicted
+++ resolved
@@ -205,22 +205,6 @@
 		fmt.Printf("%v", tmpConfig)
 	case cmdArgs.ExistsArg("g", "currentconfig"):
 		fmt.Printf("%v", config)
-<<<<<<< HEAD
-	case cmdArgs.existsArg("n", "numberupgrades"):
-		err = printNumberOfUpdates()
-	case cmdArgs.existsArg("u", "upgrades"):
-		err = printUpdateList(cmdArgs)
-	case cmdArgs.existsArg("w", "news"):
-		err = printNewsFeed()
-	case cmdArgs.existsDouble("c", "complete"):
-		err = completion.Show(alpmHandle, config.AURURL, cacheHome, config.CompletionInterval, true)
-	case cmdArgs.existsArg("c", "complete"):
-		err = completion.Show(alpmHandle, config.AURURL, cacheHome, config.CompletionInterval, false)
-	case cmdArgs.existsArg("s", "stats"):
-		err = localStatistics()
-	case cmdArgs.existsArg("p", "pkgbuild"):
-		err = printPkgbuilds(cmdArgs.targets)
-=======
 	case cmdArgs.ExistsArg("n", "numberupgrades"):
 		err = printNumberOfUpdates(dbExecutor, cmdArgs.ExistsDouble("u", "sysupgrade"))
 	case cmdArgs.ExistsArg("w", "news"):
@@ -233,7 +217,8 @@
 		err = completion.Show(dbExecutor, config.AURURL, config.Runtime.CompletionPath, config.CompletionInterval, false)
 	case cmdArgs.ExistsArg("s", "stats"):
 		err = localStatistics(dbExecutor)
->>>>>>> 8a0a0cf2
+	case cmdArgs.ExistsArg("p", "pkgbuild"):
+		err = printPkgbuilds(dbExecutor, cmdArgs.Targets)
 	default:
 		err = nil
 	}
