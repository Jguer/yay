--- conflicted
+++ resolved
@@ -177,8 +177,6 @@
 		}
 	}
 
-<<<<<<< HEAD
-=======
 	if len(repoS) != 0 {
 		arguments := makeArguments()
 		arguments.addArg("S", "i")
@@ -187,7 +185,6 @@
 		err = passToPacman(arguments)
 	}
 
->>>>>>> 41e9f869
 	return
 }
 
