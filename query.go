package main

import (
	"errors"
	"fmt"
	"io/ioutil"
	"net/http"
	"net/url"
	"os"
	"sort"
	"strings"

	alpm "github.com/Jguer/go-alpm"
	"github.com/leonelquinteros/gotext"
	rpc "github.com/mikkeloscar/aur"

	"github.com/Jguer/yay/v10/pkg/db"
	"github.com/Jguer/yay/v10/pkg/query"
	"github.com/Jguer/yay/v10/pkg/settings"
	"github.com/Jguer/yay/v10/pkg/stringset"
	"github.com/Jguer/yay/v10/pkg/text"
)

// Query is a collection of Results
type aurQuery []rpc.Pkg

// Query holds the results of a repository search.
type repoQuery []db.RepoPackage

func (s repoQuery) Reverse() {
	for i, j := 0, len(s)-1; i < j; i, j = i+1, j-1 {
		s[i], s[j] = s[j], s[i]
	}
}

func (q aurQuery) Len() int {
	return len(q)
}

func (q aurQuery) Less(i, j int) bool {
	var result bool

	switch config.SortBy {
	case "votes":
		result = q[i].NumVotes > q[j].NumVotes
	case "popularity":
		result = q[i].Popularity > q[j].Popularity
	case "name":
		result = text.LessRunes([]rune(q[i].Name), []rune(q[j].Name))
	case "base":
		result = text.LessRunes([]rune(q[i].PackageBase), []rune(q[j].PackageBase))
	case "submitted":
		result = q[i].FirstSubmitted < q[j].FirstSubmitted
	case "modified":
		result = q[i].LastModified < q[j].LastModified
	case "id":
		result = q[i].ID < q[j].ID
	case "baseid":
		result = q[i].PackageBaseID < q[j].PackageBaseID
	}

	if config.SortMode == settings.BottomUp {
		return !result
	}

	return result
}

func (q aurQuery) Swap(i, j int) {
	q[i], q[j] = q[j], q[i]
}

func getSearchBy(value string) rpc.By {
	switch value {
	case "name":
		return rpc.Name
	case "maintainer":
		return rpc.Maintainer
	case "depends":
		return rpc.Depends
	case "makedepends":
		return rpc.MakeDepends
	case "optdepends":
		return rpc.OptDepends
	case "checkdepends":
		return rpc.CheckDepends
	default:
		return rpc.NameDesc
	}
}

// NarrowSearch searches AUR and narrows based on subarguments
func narrowSearch(pkgS []string, sortS bool) (aurQuery, error) {
	var r []rpc.Pkg
	var err error
	var usedIndex int

	by := getSearchBy(config.SearchBy)

	if len(pkgS) == 0 {
		return nil, nil
	}

	for i, word := range pkgS {
		r, err = rpc.SearchBy(word, by)
		if err == nil {
			usedIndex = i
			break
		}
	}

	if err != nil {
		return nil, err
	}

	if len(pkgS) == 1 {
		if sortS {
			sort.Sort(aurQuery(r))
		}
		return r, err
	}

	var aq aurQuery
	var n int

	for i := range r {
		match := true
		for j, pkgN := range pkgS {
			if usedIndex == j {
				continue
			}

			if !(strings.Contains(r[i].Name, pkgN) || strings.Contains(strings.ToLower(r[i].Description), pkgN)) {
				match = false
				break
			}
		}

		if match {
			n++
			aq = append(aq, r[i])
		}
	}

	if sortS {
		sort.Sort(aq)
	}

	return aq, err
}

// SyncSearch presents a query to the local repos and to the AUR.
func syncSearch(pkgS []string, dbExecutor db.Executor) (err error) {
	pkgS = query.RemoveInvalidTargets(pkgS, config.Runtime.Mode)
	var aurErr error
	var aq aurQuery
	var pq repoQuery

	if config.Runtime.Mode == settings.ModeAUR || config.Runtime.Mode == settings.ModeAny {
		aq, aurErr = narrowSearch(pkgS, true)
	}
	if config.Runtime.Mode == settings.ModeRepo || config.Runtime.Mode == settings.ModeAny {
		pq = queryRepo(pkgS, dbExecutor)
	}

	switch config.SortMode {
	case settings.TopDown:
		if config.Runtime.Mode == settings.ModeRepo || config.Runtime.Mode == settings.ModeAny {
			pq.printSearch(dbExecutor)
		}
		if config.Runtime.Mode == settings.ModeAUR || config.Runtime.Mode == settings.ModeAny {
			aq.printSearch(1, dbExecutor)
		}
	case settings.BottomUp:
		if config.Runtime.Mode == settings.ModeAUR || config.Runtime.Mode == settings.ModeAny {
			aq.printSearch(1, dbExecutor)
		}
		if config.Runtime.Mode == settings.ModeRepo || config.Runtime.Mode == settings.ModeAny {
			pq.printSearch(dbExecutor)
		}
	default:
		return errors.New(gotext.Get("invalid sort mode. Fix with yay -Y --bottomup --save"))
	}

	if aurErr != nil {
		text.Errorln(gotext.Get("error during AUR search: %s", aurErr))
		text.Warnln(gotext.Get("Showing repo packages only"))
	}

	return nil
}

// SyncInfo serves as a pacman -Si for repo packages and AUR packages.
func syncInfo(cmdArgs *settings.Arguments, pkgS []string, dbExecutor db.Executor) error {
	var info []*rpc.Pkg
	var err error
	missing := false
	pkgS = query.RemoveInvalidTargets(pkgS, config.Runtime.Mode)
	aurS, repoS := packageSlices(pkgS, dbExecutor)

	if len(aurS) != 0 {
		noDB := make([]string, 0, len(aurS))

		for _, pkg := range aurS {
			_, name := text.SplitDBFromName(pkg)
			noDB = append(noDB, name)
		}

		info, err = query.AURInfoPrint(noDB, config.RequestSplitN)
		if err != nil {
			missing = true
			fmt.Fprintln(os.Stderr, err)
		}
	}

	// Repo always goes first
	if len(repoS) != 0 {
		arguments := cmdArgs.Copy()
		arguments.ClearTargets()
		arguments.AddTarget(repoS...)
		err = config.Runtime.CmdRunner.Show(passToPacman(arguments))

		if err != nil {
			return err
		}
	}

	if len(aurS) != len(info) {
		missing = true
	}

	if len(info) != 0 {
		for _, pkg := range info {
			PrintInfo(pkg, cmdArgs.ExistsDouble("i"))
		}
	}

	if missing {
		err = fmt.Errorf("")
	}

	return err
}

// Search handles repo searches. Creates a RepoSearch struct.
func queryRepo(pkgInputN []string, dbExecutor db.Executor) repoQuery {
	s := repoQuery(dbExecutor.SyncPackages(pkgInputN...))

	if config.SortMode == settings.BottomUp {
		s.Reverse()
	}
	return s
}

// PackageSlices separates an input slice into aur and repo slices
func packageSlices(toCheck []string, dbExecutor db.Executor) (aur, repo []string) {
	for _, _pkg := range toCheck {
		dbName, name := text.SplitDBFromName(_pkg)
		found := false

		if dbName == "aur" || config.Runtime.Mode == settings.ModeAUR {
			aur = append(aur, _pkg)
			continue
		} else if dbName != "" || config.Runtime.Mode == settings.ModeRepo {
			repo = append(repo, _pkg)
			continue
		}

		found = dbExecutor.SyncSatisfierExists(name)

		if !found {
			found = len(dbExecutor.PackagesFromGroup(name)) != 0
		}

		if found {
			repo = append(repo, _pkg)
		} else {
			aur = append(aur, _pkg)
		}
	}

	return aur, repo
}

// HangingPackages returns a list of packages installed as deps
// and unneeded by the system
// removeOptional decides whether optional dependencies are counted or not
func hangingPackages(removeOptional bool, dbExecutor db.Executor) (hanging []string) {
	// safePackages represents every package in the system in one of 3 states
	// State = 0 - Remove package from the system
	// State = 1 - Keep package in the system; need to iterate over dependencies
	// State = 2 - Keep package and have iterated over dependencies
	safePackages := make(map[string]uint8)
	// provides stores a mapping from the provides name back to the original package name
	provides := make(stringset.MapStringSet)

	packages := dbExecutor.LocalPackages()
	// Mark explicit dependencies and enumerate the provides list
	for _, pkg := range packages {
		if pkg.Reason() == alpm.PkgReasonExplicit {
			safePackages[pkg.Name()] = 1
		} else {
			safePackages[pkg.Name()] = 0
		}

		for _, dep := range dbExecutor.PackageProvides(pkg) {
			provides.Add(dep.Name, pkg.Name())
		}
	}

	iterateAgain := true

	for iterateAgain {
		iterateAgain = false
		for _, pkg := range packages {
			if state := safePackages[pkg.Name()]; state == 0 || state == 2 {
				continue
			}

			safePackages[pkg.Name()] = 2
			deps := dbExecutor.PackageDepends(pkg)
			if !removeOptional {
				deps = append(deps, dbExecutor.PackageOptionalDepends(pkg)...)
			}

			// Update state for dependencies
			for _, dep := range deps {
				// Don't assume a dependency is installed
				state, ok := safePackages[dep.Name]
				if !ok {
					// Check if dep is a provides rather than actual package name
					if pset, ok2 := provides[dep.Name]; ok2 {
						for p := range pset {
							if safePackages[p] == 0 {
								iterateAgain = true
								safePackages[p] = 1
							}
						}
					}
					continue
				}

				if state == 0 {
					iterateAgain = true
					safePackages[dep.Name] = 1
				}
			}
		}
	}

	// Build list of packages to be removed
	for _, pkg := range packages {
		if safePackages[pkg.Name()] == 0 {
			hanging = append(hanging, pkg.Name())
		}
	}

	return hanging
}

// Statistics returns statistics about packages installed in system
func statistics(dbExecutor db.Executor) *struct {
	Totaln    int
	Expln     int
	TotalSize int64
} {
	var totalSize int64
	localPackages := dbExecutor.LocalPackages()
	totalInstalls := 0
	explicitInstalls := 0

	for _, pkg := range localPackages {
		totalSize += pkg.ISize()
		totalInstalls++
		if pkg.Reason() == alpm.PkgReasonExplicit {
			explicitInstalls++
		}
	}

	info := &struct {
		Totaln    int
		Expln     int
		TotalSize int64
	}{
		totalInstalls, explicitInstalls, totalSize,
	}

<<<<<<< HEAD
	return info, err
}

// Queries the aur for information about specified packages.
// All packages should be queried in a single rpc request except when the number
// of packages exceeds the number set in config.RequestSplitN.
// If the number does exceed config.RequestSplitN multiple rpc requests will be
// performed concurrently.
func aurInfo(names []string, warnings *aurWarnings) ([]*rpc.Pkg, error) {
	info := make([]*rpc.Pkg, 0, len(names))
	seen := make(map[string]int)
	var mux sync.Mutex
	var wg sync.WaitGroup
	var errs multierror.MultiError

	makeRequest := func(n, max int) {
		defer wg.Done()
		tempInfo, requestErr := rpc.Info(names[n:max])
		errs.Add(requestErr)
		if requestErr != nil {
			return
		}
		mux.Lock()
		for i := range tempInfo {
			info = append(info, &tempInfo[i])
		}
		mux.Unlock()
	}

	for n := 0; n < len(names); n += config.RequestSplitN {
		max := intrange.Min(len(names), n+config.RequestSplitN)
		wg.Add(1)
		go makeRequest(n, max)
	}

	wg.Wait()

	if err := errs.Return(); err != nil {
		return info, err
	}

	for k, pkg := range info {
		seen[pkg.Name] = k
	}

	for _, name := range names {
		i, ok := seen[name]
		if !ok && !warnings.Ignore.Get(name) {
			warnings.Missing = append(warnings.Missing, name)
			continue
		}

		pkg := info[i]

		if pkg.Maintainer == "" && !warnings.Ignore.Get(name) {
			warnings.Orphans = append(warnings.Orphans, name)
		}
		if pkg.OutOfDate != 0 && !warnings.Ignore.Get(name) {
			warnings.OutOfDate = append(warnings.OutOfDate, name)
		}
	}

	return info, nil
}

func aurInfoPrint(names []string) ([]*rpc.Pkg, error) {
	text.OperationInfoln(gotext.Get("Querying AUR..."))

	warnings := &aurWarnings{}
	info, err := aurInfo(names, warnings)
	if err != nil {
		return info, err
	}

	warnings.print()

	return info, nil
}

func aurPkgbuilds(names []string) ([]string, error) {
	pkgbuilds := make([]string, 0, len(names))
	var mux sync.Mutex
	var wg sync.WaitGroup
	var errs multierror.MultiError

	makeRequest := func(n, max int) {
		defer wg.Done()

		for _, name := range names[n:max] {
			values := url.Values{}
			values.Set("h", name)

			url := "https://aur.archlinux.org/cgit/aur.git/plain/PKGBUILD?"

			resp, err := http.Get(url + values.Encode())
			if err != nil {
				errs.Add(err)
				continue
			}
			if resp.StatusCode != 200 {
				errs.Add(fmt.Errorf("error code %d for package %s", resp.StatusCode, name))
				continue
			}
			defer resp.Body.Close()

			body, readErr := ioutil.ReadAll(resp.Body)
			pkgbuild := string(body)

			if readErr != nil {
				errs.Add(readErr)
				continue
			}

			mux.Lock()
			pkgbuilds = append(pkgbuilds, pkgbuild)
			mux.Unlock()
		}
	}

	for n := 0; n < len(names); n += 20 {
		max := intrange.Min(len(names), n+20)
		wg.Add(1)
		go makeRequest(n, max)
	}

	wg.Wait()

	if err := errs.Return(); err != nil {
		return pkgbuilds, err
	}

	return pkgbuilds, nil
}

func repoPkgbuilds(names []string) ([]string, error) {
	pkgbuilds := make([]string, 0, len(names))
	var mux sync.Mutex
	var wg sync.WaitGroup
	var errs multierror.MultiError

	dbList, dbErr := alpmHandle.SyncDBs()
	if dbErr != nil {
		return nil, dbErr
	}
	dbSlice := dbList.Slice()

	makeRequest := func(full string) {
		defer wg.Done()

		db, name := splitDBFromName(full)

		if db == "" {
			var pkg *alpm.Package
			for _, alpmDB := range dbSlice {
				if pkg = alpmDB.Pkg(name); pkg != nil {
					db = alpmDB.Name()
					name = pkg.Base()
					if name == "" {
						name = pkg.Name()
					}
				}
			}
		}

		values := url.Values{}
		values.Set("h", "packages/"+name)

		var url string

		// TODO: Check existence with ls-remote
		// https://git.archlinux.org/svntogit/packages.git
		switch db {
		case "core", "extra", "testing":
			url = "https://git.archlinux.org/svntogit/packages.git/plain/trunk/PKGBUILD?"
		case "community", "multilib", "community-testing", "multilib-testing":
			url = "https://git.archlinux.org/svntogit/community.git/plain/trunk/PKGBUILD?"
		default:
			errs.Add(fmt.Errorf("unable to get PKGBUILD from repo \"%s\"", db))
			return
		}

		resp, err := http.Get(url + values.Encode())
		if err != nil {
			errs.Add(err)
			return
		}
		if resp.StatusCode != 200 {
			errs.Add(fmt.Errorf("error code %d for package %s", resp.StatusCode, name))
			return
		}
		defer resp.Body.Close()

		body, readErr := ioutil.ReadAll(resp.Body)
		pkgbuild := string(body)

		if readErr != nil {
			errs.Add(readErr)
			return
		}

		mux.Lock()
		pkgbuilds = append(pkgbuilds, pkgbuild)
		mux.Unlock()
	}

	for _, full := range names {
		wg.Add(1)
		go makeRequest(full)
	}

	wg.Wait()

	return pkgbuilds, errs.Return()
=======
	return info
>>>>>>> 8a0a0cf2
}<|MERGE_RESOLUTION|>--- conflicted
+++ resolved
@@ -9,6 +9,7 @@
 	"os"
 	"sort"
 	"strings"
+	"sync"
 
 	alpm "github.com/Jguer/go-alpm"
 	"github.com/leonelquinteros/gotext"
@@ -19,6 +20,8 @@
 	"github.com/Jguer/yay/v10/pkg/settings"
 	"github.com/Jguer/yay/v10/pkg/stringset"
 	"github.com/Jguer/yay/v10/pkg/text"
+	"github.com/Jguer/yay/v10/pkg/multierror"
+	"github.com/Jguer/yay/v10/pkg/intrange"
 )
 
 // Query is a collection of Results
@@ -385,84 +388,7 @@
 		totalInstalls, explicitInstalls, totalSize,
 	}
 
-<<<<<<< HEAD
-	return info, err
-}
-
-// Queries the aur for information about specified packages.
-// All packages should be queried in a single rpc request except when the number
-// of packages exceeds the number set in config.RequestSplitN.
-// If the number does exceed config.RequestSplitN multiple rpc requests will be
-// performed concurrently.
-func aurInfo(names []string, warnings *aurWarnings) ([]*rpc.Pkg, error) {
-	info := make([]*rpc.Pkg, 0, len(names))
-	seen := make(map[string]int)
-	var mux sync.Mutex
-	var wg sync.WaitGroup
-	var errs multierror.MultiError
-
-	makeRequest := func(n, max int) {
-		defer wg.Done()
-		tempInfo, requestErr := rpc.Info(names[n:max])
-		errs.Add(requestErr)
-		if requestErr != nil {
-			return
-		}
-		mux.Lock()
-		for i := range tempInfo {
-			info = append(info, &tempInfo[i])
-		}
-		mux.Unlock()
-	}
-
-	for n := 0; n < len(names); n += config.RequestSplitN {
-		max := intrange.Min(len(names), n+config.RequestSplitN)
-		wg.Add(1)
-		go makeRequest(n, max)
-	}
-
-	wg.Wait()
-
-	if err := errs.Return(); err != nil {
-		return info, err
-	}
-
-	for k, pkg := range info {
-		seen[pkg.Name] = k
-	}
-
-	for _, name := range names {
-		i, ok := seen[name]
-		if !ok && !warnings.Ignore.Get(name) {
-			warnings.Missing = append(warnings.Missing, name)
-			continue
-		}
-
-		pkg := info[i]
-
-		if pkg.Maintainer == "" && !warnings.Ignore.Get(name) {
-			warnings.Orphans = append(warnings.Orphans, name)
-		}
-		if pkg.OutOfDate != 0 && !warnings.Ignore.Get(name) {
-			warnings.OutOfDate = append(warnings.OutOfDate, name)
-		}
-	}
-
-	return info, nil
-}
-
-func aurInfoPrint(names []string) ([]*rpc.Pkg, error) {
-	text.OperationInfoln(gotext.Get("Querying AUR..."))
-
-	warnings := &aurWarnings{}
-	info, err := aurInfo(names, warnings)
-	if err != nil {
-		return info, err
-	}
-
-	warnings.print()
-
-	return info, nil
+	return info
 }
 
 func aurPkgbuilds(names []string) ([]string, error) {
@@ -520,34 +446,22 @@
 	return pkgbuilds, nil
 }
 
-func repoPkgbuilds(names []string) ([]string, error) {
+func repoPkgbuilds(dbExecutor db.Executor, names []string) ([]string, error) {
 	pkgbuilds := make([]string, 0, len(names))
 	var mux sync.Mutex
 	var wg sync.WaitGroup
 	var errs multierror.MultiError
 
-	dbList, dbErr := alpmHandle.SyncDBs()
-	if dbErr != nil {
-		return nil, dbErr
-	}
-	dbSlice := dbList.Slice()
-
 	makeRequest := func(full string) {
+		var pkg db.RepoPackage
 		defer wg.Done()
 
-		db, name := splitDBFromName(full)
-
-		if db == "" {
-			var pkg *alpm.Package
-			for _, alpmDB := range dbSlice {
-				if pkg = alpmDB.Pkg(name); pkg != nil {
-					db = alpmDB.Name()
-					name = pkg.Base()
-					if name == "" {
-						name = pkg.Name()
-					}
-				}
-			}
+		db, name := text.SplitDBFromName(full)
+
+		if db != "" {
+			pkg = dbExecutor.SatisfierFromDB(name, db)
+		} else {
+			pkg = dbExecutor.SyncSatisfier(name)
 		}
 
 		values := url.Values{}
@@ -557,7 +471,7 @@
 
 		// TODO: Check existence with ls-remote
 		// https://git.archlinux.org/svntogit/packages.git
-		switch db {
+		switch pkg.DB().Name() {
 		case "core", "extra", "testing":
 			url = "https://git.archlinux.org/svntogit/packages.git/plain/trunk/PKGBUILD?"
 		case "community", "multilib", "community-testing", "multilib-testing":
@@ -599,7 +513,4 @@
 	wg.Wait()
 
 	return pkgbuilds, errs.Return()
-=======
-	return info
->>>>>>> 8a0a0cf2
 }