package main

import (
	"bufio"
	"fmt"
	"os"
	"sort"
	"strconv"
	"strings"
	"unicode"

	alpm "github.com/jguer/go-alpm"
	rpc "github.com/mikkeloscar/aur"
	pkgb "github.com/mikkeloscar/gopkgbuild"
)

// upgrade type describes a system upgrade.
type upgrade struct {
	Name          string
	Repository    string
	LocalVersion  string
	RemoteVersion string
}

// upSlice is a slice of Upgrades
type upSlice []upgrade

func (u upSlice) Len() int      { return len(u) }
func (u upSlice) Swap(i, j int) { u[i], u[j] = u[j], u[i] }

func (u upSlice) Less(i, j int) bool {
	iRunes := []rune(u[i].Repository)
	jRunes := []rune(u[j].Repository)

	max := len(iRunes)
	if max > len(jRunes) {
		max = len(jRunes)
	}

	for idx := 0; idx < max; idx++ {
		ir := iRunes[idx]
		jr := jRunes[idx]

		lir := unicode.ToLower(ir)
		ljr := unicode.ToLower(jr)

		if lir != ljr {
			return lir > ljr
		}

		// the lowercase runes are the same, so compare the original
		if ir != jr {
			return ir > jr
		}
	}

	return false
}

// Print prints the details of the packages to upgrade.
func (u upSlice) Print(start int) {
	for k, i := range u {
		old, err := pkgb.NewCompleteVersion(i.LocalVersion)
		if err != nil {
			fmt.Println(i.Name, err)
		}
		new, err := pkgb.NewCompleteVersion(i.RemoteVersion)
		if err != nil {
			fmt.Println(i.Name, err)
		}

		f := func(name string) (color int) {
			var hash = 5381
			for i := 0; i < len(name); i++ {
				hash = int(name[i]) + ((hash << 5) + (hash))
			}
			return hash%6 + 31
		}
		fmt.Printf("\x1b[33m%-2d\x1b[0m ", len(u)+start-k-1)
		fmt.Printf("\x1b[1;%dm%s\x1b[0m/\x1b[1;39m%-25s\t\t\x1b[0m", f(i.Repository), i.Repository, i.Name)

		if old.Version != new.Version {
			fmt.Printf("\x1b[31m%18s\x1b[0m-%d -> \x1b[1;32m%s\x1b[0m-%d\x1b[0m",
				old.Version, old.Pkgrel,
				new.Version, new.Pkgrel)
		} else {
			fmt.Printf("\x1b[0m%18s-\x1b[31m%d\x1b[0m -> %s-\x1b[32m%d\x1b[0m",
				old.Version, old.Pkgrel,
				new.Version, new.Pkgrel)
		}
		print("\n")
	}
}

// upList returns lists of packages to upgrade from each source.
func upList() (aurUp upSlice, repoUp upSlice, err error) {
	local, remote, _, remoteNames, err := filterPackages()
	if err != nil {
		return
	}

	repoC := make(chan upSlice)
	aurC := make(chan upSlice)
	errC := make(chan error)

	fmt.Println("\x1b[1;36;1m::\x1b[0m\x1b[1m Searching databases for updates...\x1b[0m")
	go func() {
		repoUpList, err := upRepo(local)
		errC <- err
		repoC <- repoUpList
	}()

	fmt.Println("\x1b[1;36;1m::\x1b[0m\x1b[1m Searching AUR for updates...\x1b[0m")
	go func() {
		aurUpList, err := upAUR(remote, remoteNames)
		errC <- err
		aurC <- aurUpList
	}()

	var i = 0
loop:
	for {
		select {
		case repoUp = <-repoC:
			i++
		case aurUp = <-aurC:
			i++
		case err := <-errC:
			if err != nil {
				fmt.Println(err)
			}
		default:
			if i == 2 {
				close(repoC)
				close(aurC)
				close(errC)
				break loop
			}
		}
	}
	return
}

<<<<<<< HEAD
func isIgnored(pkg alpm.Package) bool {
	for _, p := range alpmConf.IgnorePkg {
		if p == pkg.Name() {
			fmt.Printf("\x1b[33mwarning:\x1b[0m %s (ignored pkg) ignoring upgrade (%s)\n", pkg.Name(), pkg.Version())
			return true
		}
	}

	for _, g := range alpmConf.IgnoreGroup {
		for _, pg := range pkg.Groups().Slice() {
			if g == pg {
				fmt.Printf("\x1b[33mwarning:\x1b[0m %s (ignored pkg) ignoring upgrade (%s)\n", pkg.Name(), pkg.Version())
				return true
			}
		}

	}
	return false
=======
// checkUpdates returns list of outdated packages
func checkUpdates(remoteNames []string) (toUpdate []string) {
	for _, e := range savedInfo {
		if e.needsUpdate() {
			if _, ok := foreign[e.Package]; ok {
				toUpdate = append(toUpdate, e.Package)
			} else {
				removeVCSPackage([]string{e.Package})
			}
		}
	}
	return
}

func checkIgnored(name string) {
	for 

>>>>>>> b016bf6d
}

// upAUR gathers foreign packages and checks if they have new versions.
// Output: Upgrade type package list.
func upAUR(remote []alpm.Package, remoteNames []string) (toUpgrade upSlice, err error) {
	var j int
	var routines int
	var routineDone int

	packageC := make(chan upgrade)
	done := make(chan bool)

	if config.Devel {

	}

	for i := len(remote); i != 0; i = j {
		//Split requests so AUR RPC doesn't get mad at us.
		j = i - config.RequestSplitN
		if j < 0 {
			j = 0
		}

		routines++
		go func(local []alpm.Package, remote []string) {
			qtemp, err := rpc.Info(remoteNames)
			if err != nil {
				fmt.Println(err)
				done <- true
				return
			}
			// For each item in query: Search equivalent in foreign.
			// We assume they're ordered and are returned ordered
			// and will only be missing if they don't exist in AUR.
			max := len(qtemp) - 1
			var missing, x int

			for i := range local {
				if isIgnored(local[i]) {
					continue
				}
				x = i - missing
				if x > max {
					break
				} else if qtemp[x].Name == local[i].Name() {
					if (config.TimeUpdate && (int64(qtemp[x].LastModified) > local[i].BuildDate().Unix())) ||
						(alpm.VerCmp(local[i].Version(), qtemp[x].Version) < 0) {
						packageC <- upgrade{qtemp[x].Name, "aur", local[i].Version(), qtemp[x].Version}
					}
					continue
				} else {
					missing++
				}
			}
			done <- true
		}(remote[j:i], remoteNames[j:i])
	}

	for {
		select {
		case pkg := <-packageC:
			toUpgrade = append(toUpgrade, pkg)
		case <-done:
			routineDone++
			if routineDone == routines {
				err = nil
				return
			}
		}
	}
}

// upRepo gathers local packages and checks if they have new versions.
// Output: Upgrade type package list.
func upRepo(local []alpm.Package) (upSlice, error) {
	dbList, err := alpmHandle.SyncDbs()
	if err != nil {
		return nil, err
	}

	slice := upSlice{}

	for _, pkg := range local {
		if isIgnored(pkg) {
			continue
		}
		newPkg := pkg.NewVersion(dbList)

		if newPkg != nil {
			slice = append(slice, upgrade{pkg.Name(), newPkg.DB().Name(), pkg.Version(), newPkg.Version()})
		}
	}
	return slice, nil
}

// upgradePkgs handles updating the cache and installing updates.
func upgradePkgs(flags []string) error {
	aurUp, repoUp, err := upList()
	if err != nil {
		return err
	} else if len(aurUp)+len(repoUp) == 0 {
		fmt.Println("\nthere is nothing to do")
		return err
	}

	var repoNums []int
	var aurNums []int
	sort.Sort(repoUp)
	fmt.Printf("\x1b[1;34;1m:: \x1b[0m\x1b[1m%d Packages to upgrade.\x1b[0m\n", len(aurUp)+len(repoUp))
	repoUp.Print(len(aurUp))
	aurUp.Print(0)

	if !config.NoConfirm {
		fmt.Print("\x1b[32mEnter packages you don't want to upgrade.\x1b[0m\nNumbers: ")
		reader := bufio.NewReader(os.Stdin)

		numberBuf, overflow, err := reader.ReadLine()
		if err != nil || overflow {
			fmt.Println(err)
			return err
		}

		result := strings.Fields(string(numberBuf))
		for _, numS := range result {
			num, err := strconv.Atoi(numS)
			if err != nil {
				continue
			}
			if num > len(aurUp)+len(repoUp)-1 || num < 0 {
				continue
			} else if num < len(aurUp) {
				num = len(aurUp) - num - 1
				aurNums = append(aurNums, num)
			} else {
				num = len(aurUp) + len(repoUp) - num - 1
				repoNums = append(repoNums, num)
			}
		}
	}

	if len(repoUp) != 0 {
		var repoNames []string
	repoloop:
		for i, k := range repoUp {
			for _, j := range repoNums {
				if j == i {
					continue repoloop
				}
			}
			repoNames = append(repoNames, k.Name)
		}

		err := passToPacman("-S", repoNames, append(flags, "--noconfirm"))
		if err != nil {
			fmt.Println("Error upgrading repo packages.")
		}
	}

	if len(aurUp) != 0 {
		var aurNames []string
	aurloop:
		for i, k := range aurUp {
			for _, j := range aurNums {
				if j == i {
					continue aurloop
				}
			}
			aurNames = append(aurNames, k.Name)
		}
		aurInstall(aurNames, flags)
	}
	return nil
}

func develUpgrade(foreign map[string]alpm.Package, flags []string) error {
	fmt.Println(" Checking development packages...")
	develUpdates := checkUpdates(foreign)
	if len(develUpdates) != 0 {
		for _, q := range develUpdates {
			fmt.Printf("\x1b[1m\x1b[32m==>\x1b[33;1m %s\x1b[0m\n", q)
		}
		// Install updated packages
		if !continueTask("Proceed with upgrade?", "nN") {
			return nil
		}

		err := aurInstall(develUpdates, flags)
		if err != nil {
			fmt.Println(err)
		}
	}

	return nil
}<|MERGE_RESOLUTION|>--- conflicted
+++ resolved
@@ -141,7 +141,6 @@
 	return
 }
 
-<<<<<<< HEAD
 func isIgnored(pkg alpm.Package) bool {
 	for _, p := range alpmConf.IgnorePkg {
 		if p == pkg.Name() {
@@ -160,25 +159,26 @@
 
 	}
 	return false
-=======
-// checkUpdates returns list of outdated packages
-func checkUpdates(remoteNames []string) (toUpdate []string) {
+}
+
+func upDevel(remoteNames []string, packageC chan upgrade, done chan bool) {
 	for _, e := range savedInfo {
 		if e.needsUpdate() {
-			if _, ok := foreign[e.Package]; ok {
-				toUpdate = append(toUpdate, e.Package)
+			found := false
+			for _, r := range remoteNames {
+				if r == e.Package {
+					found = true
+				}
+			}
+			if found {
+				packageC <- upgrade{e.Package, "devel", e.SHA[0:6], "git"}
 			} else {
 				removeVCSPackage([]string{e.Package})
 			}
 		}
 	}
+	done <- true
 	return
-}
-
-func checkIgnored(name string) {
-	for 
-
->>>>>>> b016bf6d
 }
 
 // upAUR gathers foreign packages and checks if they have new versions.
@@ -192,7 +192,9 @@
 	done := make(chan bool)
 
 	if config.Devel {
-
+		routines++
+		go upDevel(remoteNames, packageC, done)
+		fmt.Println("\x1b[1;36;1m::\x1b[0m\x1b[1m Checking development packages...\x1b[0m")
 	}
 
 	for i := len(remote); i != 0; i = j {
@@ -351,25 +353,4 @@
 		aurInstall(aurNames, flags)
 	}
 	return nil
-}
-
-func develUpgrade(foreign map[string]alpm.Package, flags []string) error {
-	fmt.Println(" Checking development packages...")
-	develUpdates := checkUpdates(foreign)
-	if len(develUpdates) != 0 {
-		for _, q := range develUpdates {
-			fmt.Printf("\x1b[1m\x1b[32m==>\x1b[33;1m %s\x1b[0m\n", q)
-		}
-		// Install updated packages
-		if !continueTask("Proceed with upgrade?", "nN") {
-			return nil
-		}
-
-		err := aurInstall(develUpdates, flags)
-		if err != nil {
-			fmt.Println(err)
-		}
-	}
-
-	return nil
 }